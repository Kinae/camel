/*
 * Licensed to the Apache Software Foundation (ASF) under one or more
 * contributor license agreements.  See the NOTICE file distributed with
 * this work for additional information regarding copyright ownership.
 * The ASF licenses this file to You under the Apache License, Version 2.0
 * (the "License"); you may not use this file except in compliance with
 * the License.  You may obtain a copy of the License at
 *
 *      http://www.apache.org/licenses/LICENSE-2.0
 *
 * Unless required by applicable law or agreed to in writing, software
 * distributed under the License is distributed on an "AS IS" BASIS,
 * WITHOUT WARRANTIES OR CONDITIONS OF ANY KIND, either express or implied.
 * See the License for the specific language governing permissions and
 * limitations under the License.
 */
package org.apache.camel.support;

import java.net.URI;
import java.util.ArrayList;
import java.util.Collection;
import java.util.List;
import java.util.Map;
import java.util.Optional;
import java.util.function.Supplier;
import java.util.regex.Matcher;
import java.util.regex.Pattern;
import java.util.stream.Collectors;

import org.apache.camel.CamelContext;
import org.apache.camel.CamelContextAware;
import org.apache.camel.Component;
import org.apache.camel.Endpoint;
import org.apache.camel.ExtendedCamelContext;
import org.apache.camel.NoFactoryAvailableException;
import org.apache.camel.ResolveEndpointFailedException;
import org.apache.camel.component.extension.ComponentExtension;
import org.apache.camel.spi.Metadata;
import org.apache.camel.spi.PropertyConfigurer;
import org.apache.camel.spi.PropertyConfigurerAware;
import org.apache.camel.spi.Registry;
import org.apache.camel.support.service.ServiceSupport;
import org.apache.camel.util.ObjectHelper;
import org.apache.camel.util.PropertiesHelper;
import org.apache.camel.util.StringHelper;
import org.apache.camel.util.URISupport;
import org.apache.camel.util.UnsafeUriCharactersEncoder;
import org.apache.camel.util.function.Suppliers;
import org.slf4j.Logger;
import org.slf4j.LoggerFactory;

/**
 * Default component to use for base for components implementations.
 */
public abstract class DefaultComponent extends ServiceSupport implements Component {

    private static final Logger LOG = LoggerFactory.getLogger(DefaultComponent.class);

    /**
     * Simple RAW() pattern used only for validating URI in this class
     */
    private static final Pattern RAW_PATTERN = Pattern.compile("RAW[({].*&&.*[)}]");

    private static final String RESOURCE_PATH = "META-INF/services/org/apache/camel/configurer/";

    private volatile PropertyConfigurer componentPropertyConfigurer;
    private volatile PropertyConfigurer endpointPropertyConfigurer;
    private final List<Supplier<ComponentExtension>> extensions = new ArrayList<>();
    private CamelContext camelContext;

    @Metadata(label = "advanced",
        description = "Whether the component should use basic property binding (Camel 2.x) or the newer property binding with additional capabilities")
    private boolean basicPropertyBinding;
    @Metadata(label = "consumer", description = "Allows for bridging the consumer to the Camel routing Error Handler, which mean any exceptions occurred while"
            + " the consumer is trying to pickup incoming messages, or the likes, will now be processed as a message and handled by the routing Error Handler."
            + " By default the consumer will use the org.apache.camel.spi.ExceptionHandler to deal with exceptions, that will be logged at WARN or ERROR level and ignored.")
    private boolean bridgeErrorHandler;
    @Metadata(label = "producer",
            description = "Whether the producer should be started lazy (on the first message). By starting lazy you can use this to allow CamelContext and routes to startup"
                    + " in situations where a producer may otherwise fail during starting and cause the route to fail being started. By deferring this startup to be lazy then"
                    + " the startup failure can be handled during routing messages via Camel's routing error handlers. Beware that when the first message is processed"
                    + " then creating and starting the producer may take a little time and prolong the total processing time of the processing.")
    private boolean lazyStartProducer;

    public DefaultComponent() {
    }

    public DefaultComponent(CamelContext context) {
        this.camelContext = context;
    }

    @Deprecated
    protected String preProcessUri(String uri) {
        return UnsafeUriCharactersEncoder.encode(uri);
    }

    @Override
    public Endpoint createEndpoint(String uri, Map<String, Object> properties) throws Exception {
        ObjectHelper.notNull(getCamelContext(), "camelContext");
        // check URI string to the unsafe URI characters
        String encodedUri = preProcessUri(uri);
        URI u = new URI(encodedUri);
        String path;
        if (u.getScheme() != null) {
            // if there is a scheme then there is also a path
            path = URISupport.extractRemainderPath(u, useRawUri());
        } else {
            // this uri has no context-path as the leading text is the component name (scheme)
            path = null;
        }

        // use encoded or raw uri?
        Map<String, Object> parameters;
        if (useRawUri()) {
            // when using raw uri then the query is taking from the uri as is
            String query;
            int idx = uri.indexOf('?');
            if (idx > -1) {
                query = uri.substring(idx + 1);
            } else {
                query = u.getRawQuery();
            }
            // and use method parseQuery
            parameters = URISupport.parseQuery(query, true);
        } else {
            // however when using the encoded (default mode) uri then the query,
            // is taken from the URI (ensures values is URI encoded)
            // and use method parseParameters
            parameters = URISupport.parseParameters(u);
        }
        if (properties != null) {
            parameters.putAll(properties);
        }
        // This special property is only to identify endpoints in a unique manner
        parameters.remove("hash");

        validateURI(uri, path, parameters);
        if (LOG.isTraceEnabled()) {
            // at trace level its okay to have parameters logged, that may contain passwords
            LOG.trace("Creating endpoint uri=[{}], path=[{}], parameters=[{}]", URISupport.sanitizeUri(uri), URISupport.sanitizePath(path), parameters);
        } else if (LOG.isDebugEnabled()) {
            // but at debug level only output sanitized uris
            LOG.debug("Creating endpoint uri=[{}], path=[{}]", URISupport.sanitizeUri(uri), URISupport.sanitizePath(path));
        }

        // extract these global options and infer their value based on global/component level configuration
        boolean basic = getAndRemoveParameter(parameters, "basicPropertyBinding", boolean.class, basicPropertyBinding
                ? basicPropertyBinding : getCamelContext().getGlobalEndpointConfiguration().isBasicPropertyBinding());
        boolean bridge = getAndRemoveParameter(parameters, "bridgeErrorHandler", boolean.class, bridgeErrorHandler
                ? bridgeErrorHandler : getCamelContext().getGlobalEndpointConfiguration().isBridgeErrorHandler());
        boolean lazy = getAndRemoveParameter(parameters, "lazyStartProducer", boolean.class, lazyStartProducer
                ? lazyStartProducer : getCamelContext().getGlobalEndpointConfiguration().isLazyStartProducer());

        // create endpoint
        Endpoint endpoint = createEndpoint(uri, path, parameters);
        if (endpoint == null) {
            return null;
        }
        // inject camel context
        endpoint.setCamelContext(getCamelContext());

        // and setup those global options afterwards
        if (endpoint instanceof DefaultEndpoint) {
            DefaultEndpoint de = (DefaultEndpoint) endpoint;
            de.setBasicPropertyBinding(basic);
            de.setBridgeErrorHandler(bridge);
            de.setLazyStartProducer(lazy);
        }

        // configure remainder of the parameters
        setProperties(endpoint, parameters);

        // if endpoint is strict (not lenient) and we have unknown parameters configured then
        // fail if there are parameters that could not be set, then they are probably misspell or not supported at all
        if (!endpoint.isLenientProperties()) {
            validateParameters(uri, parameters, null);
        }

        afterConfiguration(uri, path, endpoint, parameters);
        return endpoint;
    }

    @Override
    public Endpoint createEndpoint(String uri) throws Exception {
        ObjectHelper.notNull(getCamelContext(), "camelContext");
        // check URI string to the unsafe URI characters
        String encodedUri = preProcessUri(uri);
        URI u = new URI(encodedUri);
        String path;
        if (u.getScheme() != null) {
            // if there is a scheme then there is also a path
            path = URISupport.extractRemainderPath(u, useRawUri());
        } else {
            // this uri has no context-path as the leading text is the component name (scheme)
            path = null;
        }

        Map<String, Object> parameters;
        if (useRawUri()) {
            // when using raw uri then the query is taking from the uri as is
            String query;
            int idx = uri.indexOf('?');
            if (idx > -1) {
                query = uri.substring(idx + 1);
            } else {
                query = u.getRawQuery();
            }
            // and use method parseQuery
            parameters = URISupport.parseQuery(query, true);
        } else {
            // however when using the encoded (default mode) uri then the query,
            // is taken from the URI (ensures values is URI encoded)
            // and use method parseParameters
            parameters = URISupport.parseParameters(u);
        }
        // parameters using raw syntax: RAW(value)
        // should have the token removed, so its only the value we have in parameters, as we are about to create
        // an endpoint and want to have the parameter values without the RAW tokens
        URISupport.resolveRawParameterValues(parameters);

        // use encoded or raw uri?
        uri = useRawUri() ? uri : encodedUri;

        validateURI(uri, path, parameters);
        if (LOG.isTraceEnabled()) {
            // at trace level its okay to have parameters logged, that may contain passwords
            LOG.trace("Creating endpoint uri=[{}], path=[{}], parameters=[{}]", URISupport.sanitizeUri(uri), URISupport.sanitizePath(path), parameters);
        } else if (LOG.isDebugEnabled()) {
            // but at debug level only output sanitized uris
            LOG.debug("Creating endpoint uri=[{}], path=[{}]", URISupport.sanitizeUri(uri), URISupport.sanitizePath(path));
        }

        // extract these global options and infer their value based on global/component level configuration
        boolean basic = getAndRemoveParameter(parameters, "basicPropertyBinding", boolean.class, basicPropertyBinding
                ? basicPropertyBinding : getCamelContext().getGlobalEndpointConfiguration().isBasicPropertyBinding());
        boolean bridge = getAndRemoveParameter(parameters, "bridgeErrorHandler", boolean.class, bridgeErrorHandler
                ? bridgeErrorHandler : getCamelContext().getGlobalEndpointConfiguration().isBridgeErrorHandler());
        boolean lazy = getAndRemoveParameter(parameters, "lazyStartProducer", boolean.class, lazyStartProducer
                ? lazyStartProducer : getCamelContext().getGlobalEndpointConfiguration().isLazyStartProducer());

        Endpoint endpoint = createEndpoint(uri, path, parameters);
        if (endpoint == null) {
            return null;
        }
        // inject camel context
        endpoint.setCamelContext(getCamelContext());

        // and setup those global options afterwards
        if (endpoint instanceof DefaultEndpoint) {
            DefaultEndpoint de = (DefaultEndpoint) endpoint;
            de.setBasicPropertyBinding(basic);
            de.setBridgeErrorHandler(bridge);
            de.setLazyStartProducer(lazy);
        }

        // configure remainder of the parameters
        setProperties(endpoint, parameters);

        // if endpoint is strict (not lenient) and we have unknown parameters configured then
        // fail if there are parameters that could not be set, then they are probably misspell or not supported at all
        if (!endpoint.isLenientProperties()) {
            validateParameters(uri, parameters, null);
        }

        afterConfiguration(uri, path, endpoint, parameters);
        return endpoint;
    }

    @Override
    public boolean useRawUri() {
        // should use encoded uri by default
        return false;
    }

    /**
     * Whether the component should use basic property binding (Camel 2.x) or the newer property binding with additional capabilities.
     */
    public boolean isBasicPropertyBinding() {
        return basicPropertyBinding;
    }

    /**
     * Whether the component should use basic property binding (Camel 2.x) or the newer property binding with additional capabilities.
     */
    public void setBasicPropertyBinding(boolean basicPropertyBinding) {
        this.basicPropertyBinding = basicPropertyBinding;
    }

    public boolean isLazyStartProducer() {
        return lazyStartProducer;
    }

    /**
     * Whether the producer should be started lazy (on the first message). By starting lazy you can use this to allow CamelContext and routes to startup
     * in situations where a producer may otherwise fail during starting and cause the route to fail being started. By deferring this startup to be lazy then
     * the startup failure can be handled during routing messages via Camel's routing error handlers. Beware that when the first message is processed
     * then creating and starting the producer may take a little time and prolong the total processing time of the processing.
     */
    public void setLazyStartProducer(boolean lazyStartProducer) {
        this.lazyStartProducer = lazyStartProducer;
    }

    public boolean isBridgeErrorHandler() {
        return bridgeErrorHandler;
    }

    /**
     * Allows for bridging the consumer to the Camel routing Error Handler, which mean any exceptions occurred while
     * the consumer is trying to pickup incoming messages, or the likes, will now be processed as a message and
     * handled by the routing Error Handler.
     * <p/>
     * By default the consumer will use the org.apache.camel.spi.ExceptionHandler to deal with exceptions,
     * that will be logged at WARN/ERROR level and ignored.
     */
    public void setBridgeErrorHandler(boolean bridgeErrorHandler) {
        this.bridgeErrorHandler = bridgeErrorHandler;
    }

    /**
     * Strategy to do post configuration logic.
     * <p/>
     * Can be used to construct an URI based on the remaining parameters. For example the parameters that configures
     * the endpoint have been removed from the parameters which leaves only the additional parameters left.
     *
     * @param uri the uri
     * @param remaining the remaining part of the URI without the query parameters or component prefix
     * @param endpoint the created endpoint
     * @param parameters the remaining parameters after the endpoint has been created and parsed the parameters
     * @throws Exception can be thrown to indicate error creating the endpoint
     */
    protected void afterConfiguration(String uri, String remaining, Endpoint endpoint, Map<String, Object> parameters) throws Exception {
        // noop
    }

    /**
     * Strategy for validation of parameters, that was not able to be resolved to any endpoint options.
     *
     * @param uri          the uri
     * @param parameters   the parameters, an empty map if no parameters given
     * @param optionPrefix optional prefix to filter the parameters for validation. Use <tt>null</tt> for validate all.
     * @throws ResolveEndpointFailedException should be thrown if the URI validation failed
     */
    protected void validateParameters(String uri, Map<String, Object> parameters, String optionPrefix) {
        if (parameters == null || parameters.isEmpty()) {
            return;
        }

        Map<String, Object> param = parameters;
        if (optionPrefix != null) {
            param = PropertiesHelper.extractProperties(parameters, optionPrefix);
        }

        if (param.size() > 0) {
            throw new ResolveEndpointFailedException(uri, "There are " + param.size()
                + " parameters that couldn't be set on the endpoint."
                + " Check the uri if the parameters are spelt correctly and that they are properties of the endpoint."
                + " Unknown parameters=[" + param + "]");
        }
    }

    /**
     * Strategy for validation of the uri when creating the endpoint.
     *
     * @param uri        the uri
     * @param path       the path - part after the scheme
     * @param parameters the parameters, an empty map if no parameters given
     * @throws ResolveEndpointFailedException should be thrown if the URI validation failed
     */
    protected void validateURI(String uri, String path, Map<String, Object> parameters) {
        // check for uri containing double && markers without include by RAW
        if (uri.contains("&&")) {
            Matcher m = RAW_PATTERN.matcher(uri);
            // we should skip the RAW part
            if (!m.find()) {
                throw new ResolveEndpointFailedException(uri, "Invalid uri syntax: Double && marker found. "
                    + "Check the uri and remove the duplicate & marker.");
            }
        }

        // if we have a trailing & then that is invalid as well
        if (uri.endsWith("&")) {
            throw new ResolveEndpointFailedException(uri, "Invalid uri syntax: Trailing & marker found. "
                + "Check the uri and remove the trailing & marker.");
        }
    }

    @Override
    public CamelContext getCamelContext() {
        return camelContext;
    }

    @Override
    public void setCamelContext(CamelContext context) {
        this.camelContext = context;
    }

    @Override
    protected void doInit() throws Exception {
        org.apache.camel.spi.annotations.Component ann = ObjectHelper.getAnnotation(this, org.apache.camel.spi.annotations.Component.class);
        if (ann != null) {
            String name = ann.value();
            // just grab first scheme name if the component has scheme alias (eg http,https)
            if (name.contains(",")) {
                name = StringHelper.before(name, ",");
            }
<<<<<<< HEAD
            final String componentConfigurerName = name + "-component-configurer";
            componentPropertyConfigurer = getCamelContext().adapt(ExtendedCamelContext.class).getConfigurerResolver().resolvePropertyConfigurer(componentConfigurerName, getCamelContext());
            final String endpointConfigurerName = name + "-endpoint-configurer";
            endpointPropertyConfigurer = getCamelContext().adapt(ExtendedCamelContext.class).getConfigurerResolver().resolvePropertyConfigurer(endpointConfigurerName, getCamelContext());
=======
            try {
                final Registry registry = getCamelContext().getRegistry();
                LOG.trace("Discovering optional component property configurer class for component: {}", name);
                final String componentConfigurerName = name + "-component-configurer";
                componentPropertyConfigurer = registry.lookupByNameAndType(componentConfigurerName, PropertyConfigurer.class);
                if (LOG.isDebugEnabled() && componentPropertyConfigurer != null) {
                    LOG.debug("Discovered component property configurer using the Camel registry: {} -> {}", componentConfigurerName, componentPropertyConfigurer);
                }
                if (componentPropertyConfigurer == null) {
                    final Optional<Class<?>> clazz = getCamelContext().adapt(ExtendedCamelContext.class).getFactoryFinder(RESOURCE_PATH)
                            .findOptionalClass(name + "-component", null);
                    clazz.ifPresent(c -> componentPropertyConfigurer = org.apache.camel.support.ObjectHelper.newInstance(c, PropertyConfigurer.class));
                    if (LOG.isDebugEnabled() && componentPropertyConfigurer != null) {
                        LOG.debug("Discovered component property configurer using the FactoryFinder: {} -> {}", name, componentPropertyConfigurer);
                    }
                }

                LOG.trace("Discovering optional endpoint property configurer class for component: {}", name);
                final String endpointConfigurerName = name + "-endpoint-configurer";
                endpointPropertyConfigurer = registry.lookupByNameAndType(endpointConfigurerName, PropertyConfigurer.class);
                if (LOG.isDebugEnabled() && endpointPropertyConfigurer != null) {
                    LOG.debug("Discovered endpoint property configurer using the Camel registry: {} -> {}", endpointConfigurerName, endpointPropertyConfigurer);
                }
                if (endpointPropertyConfigurer == null) {
                    final Optional<Class<?>> clazz = getCamelContext().adapt(ExtendedCamelContext.class).getFactoryFinder(RESOURCE_PATH)
                            .findOptionalClass(name + "-endpoint", null);
                    clazz.ifPresent(c -> endpointPropertyConfigurer = org.apache.camel.support.ObjectHelper.newInstance(c, PropertyConfigurer.class));
                    if (LOG.isDebugEnabled() && endpointPropertyConfigurer != null) {
                        LOG.debug("Discovered endpoint property configurer using the FactoryFinder: {} -> {}", name, endpointPropertyConfigurer);
                    }
                }
            } catch (NoFactoryAvailableException e) {
                // ignore
            }
>>>>>>> 0fac7a1c
        }
    }

    @Override
    protected void doStart() throws Exception {
        ObjectHelper.notNull(getCamelContext(), "camelContext");
    }

    @Override
    protected void doStop() throws Exception {
        // noop
    }

    /**
     * A factory method allowing derived components to create a new endpoint
     * from the given URI, remaining path and optional parameters
     *
     * @param uri the full URI of the endpoint
     * @param remaining the remaining part of the URI without the query
     *                parameters or component prefix
     * @param parameters the optional parameters passed in
     * @return a newly created endpoint or null if the endpoint cannot be
     *         created based on the inputs
     * @throws Exception is thrown if error creating the endpoint
     */
    protected abstract Endpoint createEndpoint(String uri, String remaining, Map<String, Object> parameters)
        throws Exception;

    /**
     * Configure an endpoint using the given parameters.
     * In the usual cases, this is the only call needed after having created the endpoint
     * in the {@link #createEndpoint(String, String, Map)} method's implementation.
     *
     * This method will call the {@link Endpoint#configureProperties(Map)} method which
     * should delegate the the endpoint's {@link PropertyConfigurer} instance.
     * In some rare cases, you need to override this method to explicitely set parameters
     * in case a simple generated configurer can not be used.
     *
     * @param endpoint    the endpoint
     * @param parameters  properties to set
     */
    protected void setProperties(Endpoint endpoint, Map<String, Object> parameters) throws Exception {
        endpoint.configureProperties(parameters);
    }

    /**
     * Sets the bean properties on the given bean
     *
     * @param bean        the bean
     * @param parameters  properties to set
     */
    protected void setProperties(Object bean, Map<String, Object> parameters) throws Exception {
        setProperties(getCamelContext(), bean, parameters);
    }

    /**
     * Sets the bean properties on the given bean using the given {@link CamelContext}.
     *
     * @param camelContext  the {@link CamelContext} to use
     * @param bean          the bean
     * @param parameters    properties to set
     */
    protected void setProperties(CamelContext camelContext, Object bean, Map<String, Object> parameters) throws Exception {
        if (parameters == null || parameters.isEmpty()) {
            return;
        }

        boolean basic = basicPropertyBinding || "true".equals(parameters.getOrDefault("basicPropertyBinding", "false"));
        if (basic) {
            // use basic binding
            PropertyBindingSupport.build()
                    .withPlaceholder(false).withNesting(false).withDeepNesting(false).withReference(false)
                    .bind(camelContext, bean, parameters);
        } else {
            PropertyConfigurer configurer;
            if (bean instanceof Component) {
                configurer = getComponentPropertyConfigurer();
            } else if (bean instanceof Endpoint) {
                configurer = getEndpointPropertyConfigurer();
            } else if (bean instanceof PropertyConfigurerAware) {
                configurer = ((PropertyConfigurerAware) bean).getPropertyConfigurer(bean);
            } else {
                configurer = null;
            }
            // use advanced binding
            PropertyBindingSupport.build().withConfigurer(configurer).bind(camelContext, bean, parameters);
        }
    }

    @Override
    public PropertyConfigurer getComponentPropertyConfigurer() {
        return componentPropertyConfigurer;
    }

    @Override
    public PropertyConfigurer getEndpointPropertyConfigurer() {
        return endpointPropertyConfigurer;
    }

    /**
     * Derived classes may wish to overload this to prevent the default introspection of URI parameters
     * on the created {@link Endpoint} instance.
     */
    protected boolean useIntrospectionOnEndpoint() {
        return true;
    }

    /**
     * Gets the parameter and remove it from the parameter map. This method doesn't resolve
     * reference parameters in the registry.
     *
     * @param parameters the parameters
     * @param key        the key
     * @param type       the requested type to convert the value from the parameter
     * @return the converted value parameter, <tt>null</tt> if parameter does not exists.
     * @see #resolveAndRemoveReferenceParameter(Map, String, Class)
     */
    public <T> T getAndRemoveParameter(Map<String, Object> parameters, String key, Class<T> type) {
        return getAndRemoveParameter(parameters, key, type, null);
    }

    /**
     * Gets the parameter and remove it from the parameter map. This method doesn't resolve
     * reference parameters in the registry.
     *
     * @param parameters    the parameters
     * @param key           the key
     * @param type          the requested type to convert the value from the parameter
     * @param defaultValue  use this default value if the parameter does not contain the key
     * @return the converted value parameter
     * @see #resolveAndRemoveReferenceParameter(Map, String, Class, Object)
     */
    public <T> T getAndRemoveParameter(Map<String, Object> parameters, String key, Class<T> type, T defaultValue) {
        Object value = parameters.remove(key);
        if (value != null) {
            // if we have a value then convert it
            return CamelContextHelper.mandatoryConvertTo(getCamelContext(), type, value);
        } else {
            value = defaultValue;
        }
        if (value == null) {
            return null;
        }

        return CamelContextHelper.mandatoryConvertTo(getCamelContext(), type, value);
    }

    /**
     * Gets the parameter and remove it from the parameter map. This method resolves
     * reference parameters in the registry as well.
     *
     * @param parameters    the parameters
     * @param key           the key
     * @param type          the requested type to convert the value from the parameter
     * @return the converted value parameter
     */
    public <T> T getAndRemoveOrResolveReferenceParameter(Map<String, Object> parameters, String key, Class<T> type) {
        return getAndRemoveOrResolveReferenceParameter(parameters, key, type, null);
    }

    /**
     * Gets the parameter and remove it from the parameter map. This method resolves
     * reference parameters in the registry as well.
     *
     * @param parameters    the parameters
     * @param key           the key
     * @param type          the requested type to convert the value from the parameter
     * @param defaultValue  use this default value if the parameter does not contain the key
     * @return the converted value parameter
     */
    public <T> T getAndRemoveOrResolveReferenceParameter(Map<String, Object> parameters, String key, Class<T> type, T defaultValue) {
        String value = getAndRemoveParameter(parameters, key, String.class);
        if (value == null) {
            return defaultValue;
        } else if (EndpointHelper.isReferenceParameter(value)) {
            return EndpointHelper.resolveReferenceParameter(getCamelContext(), value, type);
        } else {
            return getCamelContext().getTypeConverter().convertTo(type, value);
        }
    }

    /**
     * Resolves a reference parameter in the registry and removes it from the map.
     *
     * @param <T>           type of object to lookup in the registry.
     * @param parameters    parameter map.
     * @param key           parameter map key.
     * @param type          type of object to lookup in the registry.
     * @return the referenced object or <code>null</code> if the parameter map
     *         doesn't contain the key.
     * @throws IllegalArgumentException if a non-null reference was not found in
     *         registry.
     */
    public <T> T resolveAndRemoveReferenceParameter(Map<String, Object> parameters, String key, Class<T> type) {
        return resolveAndRemoveReferenceParameter(parameters, key, type, null);
    }

    /**
     * Resolves a reference parameter in the registry and removes it from the map.
     *
     * @param <T>           type of object to lookup in the registry.
     * @param parameters    parameter map.
     * @param key           parameter map key.
     * @param type          type of object to lookup in the registry.
     * @param defaultValue  default value to use if the parameter map doesn't
     *                      contain the key.
     * @return the referenced object or the default value.
     * @throws IllegalArgumentException if referenced object was not found in
     *         registry.
     */
    public <T> T resolveAndRemoveReferenceParameter(Map<String, Object> parameters, String key, Class<T> type, T defaultValue) {
        String value = getAndRemoveParameter(parameters, key, String.class);
        if (value == null) {
            return defaultValue;
        } else {
            return EndpointHelper.resolveReferenceParameter(getCamelContext(), value, type);
        }
    }

    /**
     * Resolves a reference list parameter in the registry and removes it from
     * the map.
     *
     * @param parameters parameter map.
     * @param key parameter map key.
     * @param elementType result list element type.
     * @return the list of referenced objects or an empty list if the parameter
     *         map doesn't contain the key.
     * @throws IllegalArgumentException if any of the referenced objects was
     *         not found in registry.
     * @see EndpointHelper#resolveReferenceListParameter(CamelContext, String, Class)
     */
    public <T> List<T> resolveAndRemoveReferenceListParameter(Map<String, Object> parameters, String key, Class<T> elementType) {
        return resolveAndRemoveReferenceListParameter(parameters, key, elementType, new ArrayList<>(0));
    }

    /**
     * Resolves a reference list parameter in the registry and removes it from
     * the map.
     *
     * @param parameters parameter map.
     * @param key parameter map key.
     * @param elementType result list element type.
     * @param defaultValue default value to use if the parameter map doesn't
     *            contain the key.
     * @return the list of referenced objects or the default value.
     * @throws IllegalArgumentException if any of the referenced objects was
     *         not found in registry.
     * @see EndpointHelper#resolveReferenceListParameter(CamelContext, String, Class)
     */
    public <T> List<T> resolveAndRemoveReferenceListParameter(Map<String, Object> parameters, String key, Class<T> elementType, List<T> defaultValue) {
        String value = getAndRemoveParameter(parameters, key, String.class);

        if (value == null) {
            return defaultValue;
        } else {
            return EndpointHelper.resolveReferenceListParameter(getCamelContext(), value, elementType);
        }
    }

    /**
     * Returns the reminder of the text if it starts with the prefix.
     * <p/>
     * Is useable for string parameters that contains commands.
     *
     * @param prefix  the prefix
     * @param text  the text
     * @return the reminder, or null if no reminder
     */
    protected String ifStartsWithReturnRemainder(String prefix, String text) {
        if (text.startsWith(prefix)) {
            String remainder = text.substring(prefix.length());
            if (remainder.length() > 0) {
                return remainder;
            }
        }
        return null;
    }

    protected void registerExtension(ComponentExtension extension) {
        extensions.add(() -> extension);
    }

    protected void registerExtension(Supplier<ComponentExtension> supplier) {
        extensions.add(Suppliers.memorize(supplier));
    }

    @Override
    public Collection<Class<? extends ComponentExtension>> getSupportedExtensions() {
        return extensions.stream()
            .map(Supplier::get)
            .map(ComponentExtension::getClass)
            .collect(Collectors.toList());
    }

    @Override
    public <T extends ComponentExtension> Optional<T> getExtension(Class<T> extensionType) {
        return extensions.stream()
            .map(Supplier::get)
            .filter(extensionType::isInstance)
            .findFirst()
            .map(extensionType::cast)
            .map(e -> Component.trySetComponent(e, this))
            .map(e -> CamelContextAware.trySetCamelContext(e, getCamelContext()));
    }
}<|MERGE_RESOLUTION|>--- conflicted
+++ resolved
@@ -32,13 +32,11 @@
 import org.apache.camel.Component;
 import org.apache.camel.Endpoint;
 import org.apache.camel.ExtendedCamelContext;
-import org.apache.camel.NoFactoryAvailableException;
 import org.apache.camel.ResolveEndpointFailedException;
 import org.apache.camel.component.extension.ComponentExtension;
 import org.apache.camel.spi.Metadata;
 import org.apache.camel.spi.PropertyConfigurer;
 import org.apache.camel.spi.PropertyConfigurerAware;
-import org.apache.camel.spi.Registry;
 import org.apache.camel.support.service.ServiceSupport;
 import org.apache.camel.util.ObjectHelper;
 import org.apache.camel.util.PropertiesHelper;
@@ -403,47 +401,10 @@
             if (name.contains(",")) {
                 name = StringHelper.before(name, ",");
             }
-<<<<<<< HEAD
             final String componentConfigurerName = name + "-component-configurer";
             componentPropertyConfigurer = getCamelContext().adapt(ExtendedCamelContext.class).getConfigurerResolver().resolvePropertyConfigurer(componentConfigurerName, getCamelContext());
             final String endpointConfigurerName = name + "-endpoint-configurer";
             endpointPropertyConfigurer = getCamelContext().adapt(ExtendedCamelContext.class).getConfigurerResolver().resolvePropertyConfigurer(endpointConfigurerName, getCamelContext());
-=======
-            try {
-                final Registry registry = getCamelContext().getRegistry();
-                LOG.trace("Discovering optional component property configurer class for component: {}", name);
-                final String componentConfigurerName = name + "-component-configurer";
-                componentPropertyConfigurer = registry.lookupByNameAndType(componentConfigurerName, PropertyConfigurer.class);
-                if (LOG.isDebugEnabled() && componentPropertyConfigurer != null) {
-                    LOG.debug("Discovered component property configurer using the Camel registry: {} -> {}", componentConfigurerName, componentPropertyConfigurer);
-                }
-                if (componentPropertyConfigurer == null) {
-                    final Optional<Class<?>> clazz = getCamelContext().adapt(ExtendedCamelContext.class).getFactoryFinder(RESOURCE_PATH)
-                            .findOptionalClass(name + "-component", null);
-                    clazz.ifPresent(c -> componentPropertyConfigurer = org.apache.camel.support.ObjectHelper.newInstance(c, PropertyConfigurer.class));
-                    if (LOG.isDebugEnabled() && componentPropertyConfigurer != null) {
-                        LOG.debug("Discovered component property configurer using the FactoryFinder: {} -> {}", name, componentPropertyConfigurer);
-                    }
-                }
-
-                LOG.trace("Discovering optional endpoint property configurer class for component: {}", name);
-                final String endpointConfigurerName = name + "-endpoint-configurer";
-                endpointPropertyConfigurer = registry.lookupByNameAndType(endpointConfigurerName, PropertyConfigurer.class);
-                if (LOG.isDebugEnabled() && endpointPropertyConfigurer != null) {
-                    LOG.debug("Discovered endpoint property configurer using the Camel registry: {} -> {}", endpointConfigurerName, endpointPropertyConfigurer);
-                }
-                if (endpointPropertyConfigurer == null) {
-                    final Optional<Class<?>> clazz = getCamelContext().adapt(ExtendedCamelContext.class).getFactoryFinder(RESOURCE_PATH)
-                            .findOptionalClass(name + "-endpoint", null);
-                    clazz.ifPresent(c -> endpointPropertyConfigurer = org.apache.camel.support.ObjectHelper.newInstance(c, PropertyConfigurer.class));
-                    if (LOG.isDebugEnabled() && endpointPropertyConfigurer != null) {
-                        LOG.debug("Discovered endpoint property configurer using the FactoryFinder: {} -> {}", name, endpointPropertyConfigurer);
-                    }
-                }
-            } catch (NoFactoryAvailableException e) {
-                // ignore
-            }
->>>>>>> 0fac7a1c
         }
     }
 
